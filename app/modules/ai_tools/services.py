import os
import uuid
import logging
import asyncio
from datetime import datetime
from typing import Dict, Optional, List, Any
from fastapi import BackgroundTasks
from app.core.utils.azure_blob_client import AzureBlobStorageClient
from app.modules.tenders.models import TenderDocuments
from app.modules.ai_tools.ai_summaries_pipeline.custom_questions import QUESTIONS
from sqlalchemy.orm import Session
from app.core.database import engine
from app.core.config import settings
from .schemas import ProcurementDocument

# Import AI pipeline components with better error handling
try:
    from .ai_summaries_pipeline.document_retrieval_service import DocumentRetrievalService
    from .ai_summaries_pipeline.document_conversion_service import DocumentConversionService
    from .ai_summaries_pipeline.ai_document_generator_service import AIDocumentGeneratorService
    from .ai_summaries_pipeline.ai_documents_processing_workflow import AIDocumentsProcessingWorkflow
    from .ai_summaries_pipeline.markdown_chunking_service import MarkdownChunkingService
    from .ai_summaries_pipeline.chunk_reference_utility import ChunkReferenceUtility

    AI_PIPELINE_AVAILABLE = True
except ImportError as e:
    logging.error(f"Error importing AI pipeline components: {str(e)}")
    AI_PIPELINE_AVAILABLE = False

# Configure logging
logger = logging.getLogger(__name__)

# In-memory task storage (replace with database for production)
TASKS: Dict[str, Dict[str, Any]] = {}

async def process_document_summary(
    documents: List[ProcurementDocument],
    tender_hash: str,
    output_id: Optional[str] = None,
    regenerate: bool = False,
    questions: Optional[List[str]] = None,
    background_tasks: Optional[BackgroundTasks] = None,
) -> str:
    """
    Start processing a document summary in the background

    Args:
        documents: List of procurement documents to analyze
        output_id: Optional ID for the output (auto-generated if not provided)
        regenerate: Whether to regenerate existing summaries
        questions: Custom questions to use instead of defaults
        background_tasks: FastAPI background tasks

    Returns:
        str: Task ID for checking status
    """
    # Check if AI pipeline is available
    if not AI_PIPELINE_AVAILABLE:
        raise RuntimeError("AI summary pipeline components are not available")

    # Create a new task
    task_id = str(uuid.uuid4())
    now = datetime.now()

    # Generate a unique output ID if not provided
    if not output_id:
        output_id = f"summary_{str(uuid.uuid4())[:8]}"

    TASKS[task_id] = {
        "status": "queued",
        "created_at": now,
        "updated_at": now,
        "output_id": output_id,
        "document_count": len(documents),
        "result": None,
        "error": None,
        "progress": 0
    }

    logger.info(f"Created summary task {task_id} for {len(documents)} documents with output ID {output_id}")

    # Start the processing task in the background
    if background_tasks:
        background_tasks.add_task(
            _process_document_summary_task,
            tender_hash,
            task_id,
            documents,
            output_id,
            regenerate,
            questions
        )
    else:
        # For testing or direct calls without background tasks
        asyncio.create_task(
            _process_document_summary_task(
                tender_hash,
                task_id,
                documents,
                output_id,
                regenerate,
                questions
            )
        )

    return task_id

async def _process_document_summary_task(
    tender_hash: str,
    task_id: str,
    documents: List[ProcurementDocument],
    output_id: str,
    regenerate: bool = False,
    questions: Optional[List[str]] = None
):
    """Background task for processing document summaries"""
    try:
        # Update task status
        _update_task_status(task_id, "processing", 5)

        logger.info(f"Starting processing for task {task_id} (output_id: {output_id})")
        logger.info(f"Settings, MarkerAPI: {settings.MARKER_API_KEY}, and Gemini API: {settings.GEMINI_API_KEY}")


        # Verify required settings
        marker_api_key = settings.MARKER_API_KEY
        google_ai_api_key = settings.GOOGLE_AI_API_KEY
<<<<<<< HEAD

        if not marker_api_key:
            raise ValueError("MARKER_API_KEY environment variable not set")
        if not google_ai_api_key:
            raise ValueError("GEMINI_API_KEY environment variable not set")

=======
        
        if not marker_api_key:
            raise ValueError("MARKER_API_KEY environment variable not set")
        if not google_ai_api_key:
            raise ValueError("GOOGLE_AI_API_KEY environment variable not set")
        
        # Ensure directories exist
        _setup_directories()
        
>>>>>>> ff7a5917
        _update_task_status(task_id, "processing", 10, "Initializing services")

        # Initialize services
        try:
            # Initialize required services for the workflow
            doc_retrieval = DocumentRetrievalService(logger=logger)
            doc_conversion = DocumentConversionService(api_key=marker_api_key, logger=logger)
            ai_generator = AIDocumentGeneratorService(api_key=google_ai_api_key)

            # Initialize workflow orchestrator
            workflow = AIDocumentsProcessingWorkflow(
                document_retrieval_service=doc_retrieval,
                document_conversion_service=doc_conversion,
                ai_document_generator_service=ai_generator,
                logger=logger
            )
        except Exception as e:
            logger.error(f"Error initializing AI services: {str(e)}", exc_info=True)
            raise RuntimeError(f"Failed to initialize AI services: {str(e)}")

        _update_task_status(task_id, "processing", 20, "Processing documents")

        # Convert the Pydantic models to dictionaries for the workflow
        document_dicts = [doc.model_dump() for doc in documents]
        if questions is None:
            questions = QUESTIONS

        # Process the documents directly using the workflow
        result = await workflow.process_tender(
            documents=document_dicts,
            output_id=output_id,
            regenerate=regenerate,
            questions=questions
        )

        # Update the database with the tender document information
        try:
            with Session(engine) as session:
                tender_document = session.query(TenderDocuments).filter_by(tender_uri=tender_hash).first()

                # Get the Azure folder path (should be in the format 'tenders/{output_id}/')
                azure_folder = f"tenders/{output_id}/"

                if tender_document:
                    # Update existing record
                    tender_document.url_document = azure_folder
                    tender_document.summary = result.get('summary', '')
                else:
                    # Create new record
                    tender_doc = TenderDocuments(
                        id=str(uuid.uuid4()),
                        tender_uri=tender_hash,
                        url_document=azure_folder,
                        summary=result.get('summary', '')
                    )
                    session.add(tender_doc)

                session.commit()
                logger.info(f"Updated database with tender document information for {tender_hash}")
        except Exception as e:
            logger.error(f"Error updating database: {str(e)}", exc_info=True)
            # Continue processing even if database update fails

        # Update task with results
        _update_task_status(task_id, "completed", 100, "Processing complete", result=result)

        logger.info(f"Completed processing for task {task_id}")

    except Exception as e:
        logger.error(f"Error processing task {task_id}: {str(e)}", exc_info=True)
        _update_task_status(task_id, "failed", progress=0, error=str(e))

def _update_task_status(
    task_id: str,
    status: str,
    progress: float = 0,
    message: str = None,
    result: Dict[str, Any] = None,
    error: str = None
):
    """Update the status of a task"""
    if task_id in TASKS:
        TASKS[task_id]["status"] = status
        TASKS[task_id]["updated_at"] = datetime.now()
        TASKS[task_id]["progress"] = progress

        if message:
            TASKS[task_id]["message"] = message
        if result:
            TASKS[task_id]["result"] = result
        if error:
            TASKS[task_id]["error"] = error

async def get_task_status(task_id: str) -> Optional[Dict[str, Any]]:
    """
    Get the status of a processing task

    Args:
        task_id: ID of the task to check

    Returns:
        Task details or None if not found
    """
    if task_id not in TASKS:
        return None

    # Create a copy of the task data and include the task_id
    task_data = TASKS[task_id].copy()
    task_data["task_id"] = task_id

    return task_data<|MERGE_RESOLUTION|>--- conflicted
+++ resolved
@@ -125,14 +125,6 @@
         # Verify required settings
         marker_api_key = settings.MARKER_API_KEY
         google_ai_api_key = settings.GOOGLE_AI_API_KEY
-<<<<<<< HEAD
-
-        if not marker_api_key:
-            raise ValueError("MARKER_API_KEY environment variable not set")
-        if not google_ai_api_key:
-            raise ValueError("GEMINI_API_KEY environment variable not set")
-
-=======
         
         if not marker_api_key:
             raise ValueError("MARKER_API_KEY environment variable not set")
@@ -142,7 +134,6 @@
         # Ensure directories exist
         _setup_directories()
         
->>>>>>> ff7a5917
         _update_task_status(task_id, "processing", 10, "Initializing services")
 
         # Initialize services
