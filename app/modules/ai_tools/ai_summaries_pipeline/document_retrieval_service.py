import os
import logging
import requests
import asyncio
import aiohttp
from typing import Dict, Optional, Tuple
import tempfile
from .temp_file_manager import TempFileManager

class DocumentRetrievalService:
    """Service for retrieving PDF documents from URLs"""

    def __init__(self, logger=None):
        self.logger = logger or logging.getLogger(__name__)
        self.temp_manager = TempFileManager(logger)

<<<<<<< HEAD
    async def retrieve_document(self, url: str) -> Optional[Tuple[str, bytes, str]]:
        """
        Download PDF from URL and return filepath, content, and original filename.
=======
    async def retrieve_document(self, url: str) -> Optional[Tuple[str, bytes]]:
        """
        Download PDF from URL and return filepath and content.
>>>>>>> 9544e44c

        Args:
            url: The URL to download the PDF from

        Returns:
<<<<<<< HEAD
            Tuple containing: temporary filepath to the downloaded PDF, PDF content as bytes, and original filename,
=======
            Tuple containing: temporary filepath to the downloaded PDF and PDF content as bytes,
>>>>>>> 9544e44c
            or None if download failed
        """
        # Make sure url is a string
        url = str(url) if url is not None else ""

        if not url:
            self.logger.warning("Empty URL provided")
            return None

        try:
            self.logger.info(f"Downloading PDF from {url}...")

            # Create a new aiohttp session
            async with aiohttp.ClientSession() as session:
                # WARNING: Disabling SSL verification is insecure and should only be used
                # if you trust the source and understand the risks (e.g., MITM attacks).
                # This is added to handle potential self-signed or misconfigured certs
                # on specific government portals like contrataciondelestado.es.
                # Consider more secure alternatives (custom CA bundle) for production.
                async with session.get(url, ssl=False) as response:
                    response.raise_for_status()

                    # Extract filename from Content-Disposition if available
                    filename = 'document.pdf'
                    if 'Content-Disposition' in response.headers:
                        content_disposition = response.headers['Content-Disposition']
                        if 'filename=' in content_disposition:
                            filename = content_disposition.split('filename=')[1].strip('"\'')
                    else:
                        # Try to extract from URL if no Content-Disposition
                        url_path = url.split('?')[0]  # Remove query params
                        if '/' in url_path:
                            url_filename = url_path.split('/')[-1]
                            if url_filename and '.' in url_filename:
                                filename = url_filename

                    # Read content
                    content = await response.read()

                    # Create a temporary file with the content
                    with self.temp_manager.temp_file(suffix='.pdf') as (temp_path, temp_file):
                        temp_file.write(content)
                        temp_file.flush()  # Ensure all data is written

<<<<<<< HEAD
                        self.logger.info(f"PDF downloaded to temporary file {temp_path}, original filename: {filename}")
                        return (temp_path, content, filename)
=======
                        self.logger.info(f"PDF downloaded to temporary file {temp_path}")
                        return (temp_path, content)
>>>>>>> 9544e44c

        except Exception as e:
            self.logger.error(f"Error downloading PDF: {e}")
            return None

<<<<<<< HEAD
    async def retrieve_documents(self, urls: Dict[str, str]) -> Dict[str, Tuple[str, bytes, str]]:
=======
    async def retrieve_documents(self, urls: Dict[str, str]) -> Dict[str, Tuple[str, bytes]]:
>>>>>>> 9544e44c
        """
        Download multiple PDFs from URLs in parallel

        Args:
            urls: Dictionary mapping document IDs to URLs

        Returns:
<<<<<<< HEAD
            Dictionary mapping document IDs to tuples of (local filepath, content bytes, original filename)
=======
            Dictionary mapping document IDs to tuples of (local filepath, content bytes)
>>>>>>> 9544e44c
        """
        pdf_data = {}
        tasks = []
        doc_ids = []

        for doc_id, url in urls.items():
            # Convert URL to string if it isn't already
            url_str = str(url) if url is not None else ""

            if url_str:
                tasks.append(self.retrieve_document(url_str))
                doc_ids.append(doc_id)

        # Execute downloads in parallel
        results = await asyncio.gather(*tasks, return_exceptions=True)

        # Process results
        for i, doc_id in enumerate(doc_ids):
            result = results[i]
            if isinstance(result, Exception):
                self.logger.error(f"Failed to download PDF for {doc_id}: {result}")
            elif result:
                pdf_data[doc_id] = result

        return pdf_data<|MERGE_RESOLUTION|>--- conflicted
+++ resolved
@@ -1,10 +1,8 @@
 import os
 import logging
-import requests
 import asyncio
 import aiohttp
 from typing import Dict, Optional, Tuple
-import tempfile
 from .temp_file_manager import TempFileManager
 
 class DocumentRetrievalService:
@@ -14,25 +12,15 @@
         self.logger = logger or logging.getLogger(__name__)
         self.temp_manager = TempFileManager(logger)
 
-<<<<<<< HEAD
     async def retrieve_document(self, url: str) -> Optional[Tuple[str, bytes, str]]:
         """
         Download PDF from URL and return filepath, content, and original filename.
-=======
-    async def retrieve_document(self, url: str) -> Optional[Tuple[str, bytes]]:
-        """
-        Download PDF from URL and return filepath and content.
->>>>>>> 9544e44c
 
         Args:
             url: The URL to download the PDF from
 
         Returns:
-<<<<<<< HEAD
             Tuple containing: temporary filepath to the downloaded PDF, PDF content as bytes, and original filename,
-=======
-            Tuple containing: temporary filepath to the downloaded PDF and PDF content as bytes,
->>>>>>> 9544e44c
             or None if download failed
         """
         # Make sure url is a string
@@ -77,23 +65,14 @@
                         temp_file.write(content)
                         temp_file.flush()  # Ensure all data is written
 
-<<<<<<< HEAD
                         self.logger.info(f"PDF downloaded to temporary file {temp_path}, original filename: {filename}")
                         return (temp_path, content, filename)
-=======
-                        self.logger.info(f"PDF downloaded to temporary file {temp_path}")
-                        return (temp_path, content)
->>>>>>> 9544e44c
 
         except Exception as e:
             self.logger.error(f"Error downloading PDF: {e}")
             return None
 
-<<<<<<< HEAD
     async def retrieve_documents(self, urls: Dict[str, str]) -> Dict[str, Tuple[str, bytes, str]]:
-=======
-    async def retrieve_documents(self, urls: Dict[str, str]) -> Dict[str, Tuple[str, bytes]]:
->>>>>>> 9544e44c
         """
         Download multiple PDFs from URLs in parallel
 
@@ -101,11 +80,7 @@
             urls: Dictionary mapping document IDs to URLs
 
         Returns:
-<<<<<<< HEAD
             Dictionary mapping document IDs to tuples of (local filepath, content bytes, original filename)
-=======
-            Dictionary mapping document IDs to tuples of (local filepath, content bytes)
->>>>>>> 9544e44c
         """
         pdf_data = {}
         tasks = []
