import os
import requests
import logging
import asyncio
import io
from typing import Optional, Dict, Tuple, Any
from .temp_file_manager import TempFileManager

class DocumentConversionService:
    """Service for converting PDFs to markdown using Marker API"""

    def __init__(self, api_key: str, logger=None):
        """
        Initialize the document conversion service

        Args:
            api_key: API key for the Marker API
            logger: Optional logger
        """
        self.api_key = api_key
        self.submit_url = "https://www.datalab.to/api/v1/marker"
        self.logger = logger or logging.getLogger(__name__)
        self.temp_manager = TempFileManager(logger)

<<<<<<< HEAD
    async def convert_to_markdown(self, pdf_data: Tuple[str, bytes, str]) -> Optional[Tuple[str, str]]:
=======
    async def convert_to_markdown(self, pdf_data: Tuple[str, bytes]) -> Optional[str]:
>>>>>>> 9544e44c
        """
        Convert PDF to markdown using the Marker API

        Args:
<<<<<<< HEAD
            pdf_data: Tuple containing (temp file path, PDF content bytes, original filename)

        Returns:
            Tuple of (Markdown content as string, original filename) if successful, None otherwise
        """
        temp_path, pdf_bytes, original_filename = pdf_data
=======
            pdf_data: Tuple containing (temp file path, PDF content bytes)

        Returns:
            Markdown content as string if successful, None otherwise
        """
        temp_path, pdf_bytes = pdf_data
>>>>>>> 9544e44c

        try:
            # Import aiohttp here for async HTTP requests
            import aiohttp

            # Set up the request
            headers = {
                'accept': 'application/json',
                'X-API-Key': self.api_key
            }

            data = {
                'output_format': 'markdown',
                'disable_image_extraction': 'true',
                'paginate': 'true',
                'skip_cache': 'false',
            }

            # Create a temporary file with the PDF content
            # This mimics the behavior of the previous working implementation
            with self.temp_manager.temp_file(suffix='.pdf') as (temp_file_path, temp_file):
                # Write the bytes to the temporary file
                temp_file.write(pdf_bytes)
                temp_file.flush()

                # Submit the PDF for processing using aiohttp
                self.logger.info(f"Submitting PDF for conversion using temporary file...")

                async with aiohttp.ClientSession() as session:
                    # Use file-based upload like the old implementation
                    with open(temp_file_path, 'rb') as f:
                        form_data = aiohttp.FormData()
                        form_data.add_field('file',
                                          f,
                                          filename=os.path.basename(temp_path),
                                          content_type='application/pdf')

                        # Add other form fields
                        for key, value in data.items():
                            form_data.add_field(key, value)

                        # Submit the request
                        async with session.post(self.submit_url, headers=headers, data=form_data) as response:
                            response.raise_for_status()
                            result = await response.json()

                            if not result.get('success'):
                                self.logger.error(f"Error: {result.get('error', 'Unknown error')}")
                                return None

                            request_id = result['request_id']
                            check_url = f"https://www.datalab.to/api/v1/marker/{request_id}"

                            # Poll for results
                            self.logger.info(f"Processing request {request_id}...")
                            max_attempts = 100
                            for attempt in range(max_attempts):
                                async with session.get(check_url, headers=headers) as status_response:
                                    status_response.raise_for_status()
                                    status = await status_response.json()

                                    if status.get('status') == 'complete':
                                        # Get the markdown content
                                        markdown_content = status.get('markdown', '')
                                        self.logger.info(f"Successfully converted PDF to markdown")
<<<<<<< HEAD
                                        return (markdown_content, original_filename)
=======
                                        return markdown_content
>>>>>>> 9544e44c
                                    elif status.get('status') == 'error':
                                        self.logger.error(f"Error processing PDF: {status.get('error')}")
                                        return None

                                    # Wait before polling again
                                    await asyncio.sleep(0.2)

                            self.logger.warning("Maximum polling attempts reached. Request may still be processing.")
                            return None

        except Exception as e:
            self.logger.error(f"Error converting PDF to markdown: {e}")
            return None

<<<<<<< HEAD
    async def convert_documents(self, pdf_data: Dict[str, Tuple[str, bytes, str]]) -> Dict[str, Tuple[str, str]]:
=======
    async def convert_documents(self, pdf_data: Dict[str, Tuple[str, bytes]]) -> Dict[str, str]:
>>>>>>> 9544e44c
        """
        Convert multiple PDFs to markdown in parallel

        Args:
<<<<<<< HEAD
            pdf_data: Dictionary mapping document IDs to tuples of (temp file path, PDF content bytes, original filename)

        Returns:
            Dictionary mapping document IDs to tuples of (markdown content, original filename)
=======
            pdf_data: Dictionary mapping document IDs to tuples of (temp file path, PDF content bytes)

        Returns:
            Dictionary mapping document IDs to markdown content strings
>>>>>>> 9544e44c
        """
        markdown_contents = {}
        tasks = []
        doc_ids = []

        for doc_id, data in pdf_data.items():
            tasks.append(self.convert_to_markdown(data))
            doc_ids.append(doc_id)

        # Execute conversions in parallel
        results = await asyncio.gather(*tasks, return_exceptions=True)

        # Process results
        for i, doc_id in enumerate(doc_ids):
            result = results[i]
            if isinstance(result, Exception):
                self.logger.error(f"Failed to convert PDF for {doc_id}: {result}")
            elif result:
                markdown_contents[doc_id] = result

        return markdown_contents<|MERGE_RESOLUTION|>--- conflicted
+++ resolved
@@ -1,8 +1,6 @@
 import os
-import requests
 import logging
 import asyncio
-import io
 from typing import Optional, Dict, Tuple, Any
 from .temp_file_manager import TempFileManager
 
@@ -22,30 +20,17 @@
         self.logger = logger or logging.getLogger(__name__)
         self.temp_manager = TempFileManager(logger)
 
-<<<<<<< HEAD
     async def convert_to_markdown(self, pdf_data: Tuple[str, bytes, str]) -> Optional[Tuple[str, str]]:
-=======
-    async def convert_to_markdown(self, pdf_data: Tuple[str, bytes]) -> Optional[str]:
->>>>>>> 9544e44c
         """
         Convert PDF to markdown using the Marker API
 
         Args:
-<<<<<<< HEAD
             pdf_data: Tuple containing (temp file path, PDF content bytes, original filename)
 
         Returns:
             Tuple of (Markdown content as string, original filename) if successful, None otherwise
         """
         temp_path, pdf_bytes, original_filename = pdf_data
-=======
-            pdf_data: Tuple containing (temp file path, PDF content bytes)
-
-        Returns:
-            Markdown content as string if successful, None otherwise
-        """
-        temp_path, pdf_bytes = pdf_data
->>>>>>> 9544e44c
 
         try:
             # Import aiohttp here for async HTTP requests
@@ -65,7 +50,6 @@
             }
 
             # Create a temporary file with the PDF content
-            # This mimics the behavior of the previous working implementation
             with self.temp_manager.temp_file(suffix='.pdf') as (temp_file_path, temp_file):
                 # Write the bytes to the temporary file
                 temp_file.write(pdf_bytes)
@@ -75,7 +59,7 @@
                 self.logger.info(f"Submitting PDF for conversion using temporary file...")
 
                 async with aiohttp.ClientSession() as session:
-                    # Use file-based upload like the old implementation
+                    # Use file-based upload
                     with open(temp_file_path, 'rb') as f:
                         form_data = aiohttp.FormData()
                         form_data.add_field('file',
@@ -111,11 +95,7 @@
                                         # Get the markdown content
                                         markdown_content = status.get('markdown', '')
                                         self.logger.info(f"Successfully converted PDF to markdown")
-<<<<<<< HEAD
                                         return (markdown_content, original_filename)
-=======
-                                        return markdown_content
->>>>>>> 9544e44c
                                     elif status.get('status') == 'error':
                                         self.logger.error(f"Error processing PDF: {status.get('error')}")
                                         return None
@@ -130,26 +110,15 @@
             self.logger.error(f"Error converting PDF to markdown: {e}")
             return None
 
-<<<<<<< HEAD
     async def convert_documents(self, pdf_data: Dict[str, Tuple[str, bytes, str]]) -> Dict[str, Tuple[str, str]]:
-=======
-    async def convert_documents(self, pdf_data: Dict[str, Tuple[str, bytes]]) -> Dict[str, str]:
->>>>>>> 9544e44c
         """
         Convert multiple PDFs to markdown in parallel
 
         Args:
-<<<<<<< HEAD
             pdf_data: Dictionary mapping document IDs to tuples of (temp file path, PDF content bytes, original filename)
 
         Returns:
             Dictionary mapping document IDs to tuples of (markdown content, original filename)
-=======
-            pdf_data: Dictionary mapping document IDs to tuples of (temp file path, PDF content bytes)
-
-        Returns:
-            Dictionary mapping document IDs to markdown content strings
->>>>>>> 9544e44c
         """
         markdown_contents = {}
         tasks = []
