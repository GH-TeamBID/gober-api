import os
import re
import logging
from typing import List, Dict, Any, Optional, Tuple
from dataclasses import dataclass
import json


@dataclass
class ChunkMetadata:
    """Metadata for a chunk of text from a document"""
    chunk_id: str  # Unique identifier for the chunk
    level: int  # Hierarchical level (0 = document, 1 = section, 2 = subsection, etc.)
    title: str  # Title of the chunk
    parent_id: Optional[str]  # ID of the parent chunk
    pdf_path: str  # Path to the original PDF
    page_number: Optional[int]  # Page number in the original PDF
    start_line: int  # Start line in the markdown
    end_line: int  # End line in the markdown


@dataclass
class DocumentChunk:
    """A chunk of text from a document with metadata"""
    text: str
    metadata: ChunkMetadata
    children: List["DocumentChunk"] = None  # Child chunks

    def __post_init__(self):
        if self.children is None:
            self.children = []


class MarkdownChunkingService:
    """Service for chunking markdown documents hierarchically"""

    # Regular expressions for detecting headers
    HEADER_PATTERN = re.compile(r'^(#{1,6})\s+(.+?)(?:\s+\{#([^}]+)\})?$', re.MULTILINE)
    PAGE_MARKER_PATTERN = re.compile(r'\{(\d+)\}------------------------------------------------')
    # Pattern to match span tags - match any span tag regardless of its id attribute value
    SPAN_TAG_PATTERN = re.compile(r'<span[^>]*>.*?</span>')

    def __init__(self, logger=None):
        """Initialize the chunking service"""
        self.logger = logger or logging.getLogger(__name__)

<<<<<<< HEAD
    def _clean_title(self, title: str) -> str:
        """
        Clean title by removing span tags and other unwanted elements

        Args:
            title: The original title with potential span tags

        Returns:
            Cleaned title
        """
        # Remove span tags
        cleaned_title = self.SPAN_TAG_PATTERN.sub('', title)
        # Trim any extra whitespace
        cleaned_title = cleaned_title.strip()
        return cleaned_title

=======
>>>>>>> 9544e44c
    def chunk_markdown_content(self, content: str, doc_id: str, pdf_path: str) -> DocumentChunk:
        """
        Process markdown content string and create a hierarchical structure of chunks.

        Args:
            content: Markdown content as string
            doc_id: Document identifier
            pdf_path: Path to the original PDF file or identifier

        Returns:
            Root chunk with hierarchical structure
        """
        try:
            # Create the document root chunk
            root_chunk = self._process_markdown_content(content, doc_id, pdf_path)
            return root_chunk
        except Exception as e:
            self.logger.error(f"Error chunking markdown content for {doc_id}: {e}")
            return None

    def chunk_markdown_file(self, markdown_path: str, pdf_path: str) -> DocumentChunk:
        """
        Process a markdown file and create a hierarchical structure of chunks.

        Args:
            markdown_path: Path to the markdown file
            pdf_path: Path to the original PDF file

        Returns:
            Root chunk with hierarchical structure
        """
        try:
            # Read the markdown file
            with open(markdown_path, 'r', encoding='utf-8') as f:
                content = f.read()

            # Use the filename as doc_id
            doc_id = os.path.basename(markdown_path).split('.')[0]

            # Use the content-based method
            return self.chunk_markdown_content(content, doc_id, pdf_path)

        except Exception as e:
            self.logger.error(f"Error chunking markdown file {markdown_path}: {e}")
            return None

    def chunk_markdown_files(self, markdown_paths: Dict[str, str], pdf_paths: Dict[str, str]) -> Dict[str, DocumentChunk]:
        """
        Process multiple markdown files and create hierarchical structures.

        Args:
            markdown_paths: Dictionary mapping document IDs to markdown paths
            pdf_paths: Dictionary mapping document IDs to PDF paths

        Returns:
            Dictionary mapping document IDs to root chunks
        """
        document_chunks = {}

        for doc_id, markdown_path in markdown_paths.items():
            pdf_path = pdf_paths.get(doc_id)
            if not pdf_path:
                self.logger.warning(f"No PDF path found for document {doc_id}")
                continue

            root_chunk = self.chunk_markdown_file(markdown_path, pdf_path)
            if root_chunk:
                document_chunks[doc_id] = root_chunk

        return document_chunks

    def chunk_markdown_contents(self, markdown_contents: Dict[str, str], pdf_paths: Dict[str, str]) -> Dict[str, DocumentChunk]:
        """
        Process multiple markdown content strings and create hierarchical structures.

        Args:
            markdown_contents: Dictionary mapping document IDs to markdown content strings
            pdf_paths: Dictionary mapping document IDs to PDF paths

        Returns:
            Dictionary mapping document IDs to root chunks
        """
        document_chunks = {}

        for doc_id, content in markdown_contents.items():
            pdf_path = pdf_paths.get(doc_id)
            if not pdf_path:
                self.logger.warning(f"No PDF path found for document {doc_id}")
                continue

            root_chunk = self.chunk_markdown_content(content, doc_id, pdf_path)
            if root_chunk:
                document_chunks[doc_id] = root_chunk

        return document_chunks

    def _process_markdown_content(self, content: str, doc_id: str, pdf_path: str) -> DocumentChunk:
        """
        Process markdown content and extract hierarchical chunks

        Args:
            content: Markdown content
            doc_id: Document identifier
            pdf_path: Path to the original PDF file

        Returns:
            Root document chunk containing all other chunks as children
        """
<<<<<<< HEAD
        # Clean the entire content to remove span tags
        cleaned_content = self.SPAN_TAG_PATTERN.sub('', content)

=======
>>>>>>> 9544e44c
        # Create a root chunk for the entire document
        root_chunk = DocumentChunk(
            text=cleaned_content,
            metadata=ChunkMetadata(
                chunk_id=f"doc_{doc_id}",
                level=0,
                title=doc_id,
                parent_id=None,
                pdf_path=pdf_path,
                page_number=None,
                start_line=0,
                end_line=len(cleaned_content.split('\n'))
            )
        )

        # Extract hierarchical chunks
        chunks = self._extract_hierarchical_chunks(cleaned_content, pdf_path)

        # Build chunk hierarchy - this must be done before assigning section IDs
        self._build_chunk_hierarchy(chunks, root_chunk)

        # Now assign structured chunk IDs with document_ID,page_number,section_id format
        section_counters = {}

        def assign_structured_ids(chunk, parent_section_id=None):
            # Determine section ID based on hierarchy
            if parent_section_id is None:
                # Top-level sections
                section_counter = section_counters.get(chunk.metadata.level, 0) + 1
                section_counters[chunk.metadata.level] = section_counter
                section_id = f"s{chunk.metadata.level}_{section_counter}"
            else:
                # Subsections - attach to parent section ID
                section_counter = section_counters.get((parent_section_id, chunk.metadata.level), 0) + 1
                section_counters[(parent_section_id, chunk.metadata.level)] = section_counter
                section_id = f"{parent_section_id}.{section_counter}"

            # Ensure page number is always set (default to 1 if not available)
            # Convert from 0-index to 1-index for PDF viewing
            page_number = (chunk.metadata.page_number + 1) if chunk.metadata.page_number is not None else 1

            # Update the actual metadata page_number field to be 1-indexed
            chunk.metadata.page_number = page_number

            # Create the structured chunk ID: document_ID,page_number,section_id
            chunk.metadata.chunk_id = f"chunk_{doc_id},{page_number},{section_id}"

            # Recursively assign IDs to children
            for child in chunk.children:
                assign_structured_ids(child, section_id)

        # Assign structured IDs to all chunks (except root)
        for chunk in root_chunk.children:
            assign_structured_ids(chunk)

        return root_chunk

    def _extract_hierarchical_chunks(self, content: str, pdf_path: str) -> List[DocumentChunk]:
        """
        Extract hierarchical chunks based on markdown headers.

        Args:
            content: Markdown content
            pdf_path: Path to the original PDF

        Returns:
            List of chunks
        """
        lines = content.splitlines()
        chunks = []

        # Find all headers and their positions
        headers = []
        current_page = 1

        for line_num, line in enumerate(lines, 1):
            # Check for page markers
            page_marker_match = self.PAGE_MARKER_PATTERN.match(line)
            if page_marker_match:
                current_page = int(page_marker_match.group(1))
                continue

            # Check for headers
            header_match = self.HEADER_PATTERN.match(line)
            if header_match:
                level = len(header_match.group(1))  # Number of # characters
                title = header_match.group(2).strip()
                # Clean the title by removing span tags
                title = self._clean_title(title)
                headers.append({
                    'level': level,
                    'title': title,
                    'line_num': line_num,
                    'page': current_page
                })

        # If no headers found, just return an empty list
        if not headers:
            return []

        # Create chunks for each header section
        for i, header in enumerate(headers):
            start_line = header['line_num']

            # End line is either the next header's line number - 1, or the end of the document
            end_line = headers[i + 1]['line_num'] - 1 if i < len(headers) - 1 else len(lines)

            # Extract text for this chunk
            chunk_text = '\n'.join(lines[start_line - 1:end_line])

<<<<<<< HEAD
            # Clean the chunk text by removing span tags
            chunk_text = self.SPAN_TAG_PATTERN.sub('', chunk_text)

=======
>>>>>>> 9544e44c
            # Create a unique ID for this chunk (temporary, refined later)
            chunk_id = f"chunk_{i}"

            # Create the chunk
            chunk = DocumentChunk(
                text=chunk_text,
                metadata=ChunkMetadata(
                    chunk_id=chunk_id,
                    level=header['level'],
                    title=header['title'],
                    parent_id=None,  # Will be set during hierarchy building
                    pdf_path=pdf_path,
                    page_number=header['page'] - 1,  # Store 0-indexed internally
                    start_line=start_line,
                    end_line=end_line
                )
            )

            chunks.append(chunk)

        return chunks

    def _build_chunk_hierarchy(self, chunks: List[DocumentChunk], root_chunk: DocumentChunk) -> None:
        """
        Build parent-child relationships between chunks based on header levels.

        Args:
            chunks: List of chunks from the document
            root_chunk: Root document chunk to attach all top-level chunks to
        """
        if not chunks:
            return

        # Sort chunks by their start_line to ensure correct order
        sorted_chunks = sorted(chunks, key=lambda x: x.metadata.start_line)

        # Stack to keep track of parent chunks at different levels
        # Initialize with the root chunk at level 0
        parent_stack = [(0, root_chunk)]

        for chunk in sorted_chunks:
            chunk_level = chunk.metadata.level

            # Pop parent stack until we find a parent with level less than current chunk
            while parent_stack and parent_stack[-1][0] >= chunk_level:
                parent_stack.pop()

            if parent_stack:
                parent_chunk = parent_stack[-1][1]
            chunk.metadata.parent_id = parent_chunk.metadata.chunk_id
            parent_chunk.children.append(chunk)

            # Add current chunk to parent stack
            parent_stack.append((chunk_level, chunk))

    def _normalize_title(self, title: str) -> str:
        """
        Normalize a title for use in IDs by removing special characters.

        Args:
            title: Original title

        Returns:
            Normalized title
        """
        # Remove special characters and replace spaces with underscores
        normalized = re.sub(r'[^\w\s]', '', title).strip().lower()
        normalized = re.sub(r'\s+', '_', normalized)

        # Limit length
        if len(normalized) > 50:
            normalized = normalized[:50]

        return normalized

    def save_chunks_to_json(self, root_chunk: DocumentChunk, output_path: str) -> None:
        """
        Save a document chunk hierarchy to a JSON file.

        Args:
            root_chunk: Root document chunk
            output_path: Path to save the JSON file
        """
        try:
            # Convert the chunk hierarchy to a dictionary
            def chunk_to_dict(chunk):
<<<<<<< HEAD
                # Make sure title is clean before saving
                clean_title = self._clean_title(chunk.metadata.title)

=======
>>>>>>> 9544e44c
                result = {
                    'text': chunk.text,
                    'metadata': {
                        'chunk_id': chunk.metadata.chunk_id,
                        'level': chunk.metadata.level,
                        'title': clean_title,
                        'parent_id': chunk.metadata.parent_id,
                        'pdf_path': chunk.metadata.pdf_path,
                        'page_number': chunk.metadata.page_number,
                        'start_line': chunk.metadata.start_line,
                        'end_line': chunk.metadata.end_line
                    }
                }

                if chunk.children:
                    result['children'] = [chunk_to_dict(child) for child in chunk.children]
                else:
                    result['children'] = []

                return result
<<<<<<< HEAD

            # Convert root chunk to dictionary
            root_dict = chunk_to_dict(root_chunk)

=======

            # Convert root chunk to dictionary
            root_dict = chunk_to_dict(root_chunk)

>>>>>>> 9544e44c
            # Save to JSON file
            os.makedirs(os.path.dirname(output_path), exist_ok=True)
            with open(output_path, 'w', encoding='utf-8') as f:
                json.dump(root_dict, f, ensure_ascii=False, indent=2)

            self.logger.info(f"Saved chunks to {output_path}")

        except Exception as e:
            self.logger.error(f"Error saving chunks to {output_path}: {e}")

    def extract_flat_chunks(self, root_chunk: DocumentChunk) -> List[Dict[str, Any]]:
        """
        Extract a flat list of all chunks from a document hierarchy.

        Args:
            root_chunk: Root document chunk

        Returns:
            List of dictionaries with chunk information
        """
        flat_chunks = []

        def traverse_chunks(chunk):
            # Make sure title is clean
            clean_title = self._clean_title(chunk.metadata.title)

            # Add the current chunk
            flat_chunks.append({
                'text': chunk.text,
                'metadata': {
                    'chunk_id': chunk.metadata.chunk_id,
                    'level': chunk.metadata.level,
                    'title': clean_title,
                    'parent_id': chunk.metadata.parent_id,
                    'pdf_path': chunk.metadata.pdf_path,
                    'page_number': chunk.metadata.page_number,
                    'start_line': chunk.metadata.start_line,
                    'end_line': chunk.metadata.end_line
                }
            })

            # Recursively process children
            for child in chunk.children:
                traverse_chunks(child)

        # Start traversal with all direct children of root
        for child in root_chunk.children:
            traverse_chunks(child)

        return flat_chunks

    def get_chunk_by_id(self, root_chunk: DocumentChunk, chunk_id: str) -> Optional[DocumentChunk]:
        """
        Find a chunk by its ID in the document hierarchy.

        Args:
            root_chunk: Root document chunk
            chunk_id: ID of the chunk to find

        Returns:
            The found chunk or None
        """
        if root_chunk.metadata.chunk_id == chunk_id:
            return root_chunk

        for child in root_chunk.children:
            result = self.get_chunk_by_id(child, chunk_id)
            if result:
                return result

        return None<|MERGE_RESOLUTION|>--- conflicted
+++ resolved
@@ -1,7 +1,7 @@
 import os
 import re
 import logging
-from typing import List, Dict, Any, Optional, Tuple
+from typing import List, Dict, Any, Optional
 from dataclasses import dataclass
 import json
 
@@ -44,7 +44,6 @@
         """Initialize the chunking service"""
         self.logger = logger or logging.getLogger(__name__)
 
-<<<<<<< HEAD
     def _clean_title(self, title: str) -> str:
         """
         Clean title by removing span tags and other unwanted elements
@@ -61,8 +60,6 @@
         cleaned_title = cleaned_title.strip()
         return cleaned_title
 
-=======
->>>>>>> 9544e44c
     def chunk_markdown_content(self, content: str, doc_id: str, pdf_path: str) -> DocumentChunk:
         """
         Process markdown content string and create a hierarchical structure of chunks.
@@ -171,12 +168,9 @@
         Returns:
             Root document chunk containing all other chunks as children
         """
-<<<<<<< HEAD
         # Clean the entire content to remove span tags
         cleaned_content = self.SPAN_TAG_PATTERN.sub('', content)
 
-=======
->>>>>>> 9544e44c
         # Create a root chunk for the entire document
         root_chunk = DocumentChunk(
             text=cleaned_content,
@@ -287,12 +281,9 @@
             # Extract text for this chunk
             chunk_text = '\n'.join(lines[start_line - 1:end_line])
 
-<<<<<<< HEAD
             # Clean the chunk text by removing span tags
             chunk_text = self.SPAN_TAG_PATTERN.sub('', chunk_text)
 
-=======
->>>>>>> 9544e44c
             # Create a unique ID for this chunk (temporary, refined later)
             chunk_id = f"chunk_{i}"
 
@@ -342,8 +333,8 @@
 
             if parent_stack:
                 parent_chunk = parent_stack[-1][1]
-            chunk.metadata.parent_id = parent_chunk.metadata.chunk_id
-            parent_chunk.children.append(chunk)
+                chunk.metadata.parent_id = parent_chunk.metadata.chunk_id
+                parent_chunk.children.append(chunk)
 
             # Add current chunk to parent stack
             parent_stack.append((chunk_level, chunk))
@@ -379,12 +370,9 @@
         try:
             # Convert the chunk hierarchy to a dictionary
             def chunk_to_dict(chunk):
-<<<<<<< HEAD
                 # Make sure title is clean before saving
                 clean_title = self._clean_title(chunk.metadata.title)
 
-=======
->>>>>>> 9544e44c
                 result = {
                     'text': chunk.text,
                     'metadata': {
@@ -405,17 +393,10 @@
                     result['children'] = []
 
                 return result
-<<<<<<< HEAD
 
             # Convert root chunk to dictionary
             root_dict = chunk_to_dict(root_chunk)
 
-=======
-
-            # Convert root chunk to dictionary
-            root_dict = chunk_to_dict(root_chunk)
-
->>>>>>> 9544e44c
             # Save to JSON file
             os.makedirs(os.path.dirname(output_path), exist_ok=True)
             with open(output_path, 'w', encoding='utf-8') as f:
