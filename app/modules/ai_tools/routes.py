from fastapi import APIRouter, Depends, HTTPException, BackgroundTasks, status

from app.modules.auth.models import User
from .schemas import TenderSummaryRequest, TenderSummaryResponse, TenderSummaryStatusResponse
from .services import process_document_summary, get_task_status

router = APIRouter(tags=["AI Tools"])


@router.post("/tender-summary", response_model=TenderSummaryResponse)
async def generate_tender_summary(
    request: TenderSummaryRequest,
    background_tasks: BackgroundTasks,
):
    """
    Generate an AI summary for a tender with document references.
    
    This is a long-running process that happens in the background.
    You'll receive a task ID that you can use to check the status.
    
    Instead of specifying a tender ID, you provide the actual procurement 
    documents to be analyzed. This allows for more flexible processing
    without relying on pre-existing tender data.
    """
    # Start the processing in the background
    task_id = await process_document_summary(
        documents=request.documents,
        output_id=request.output_id,
        regenerate=request.regenerate,
        questions=request.questions,
<<<<<<< HEAD
        background_tasks=background_tasks
=======
        background_tasks=background_tasks,
        tender_hash=request.tender_hash
>>>>>>> 361d89e0
    )
    
    # Return initial response with task ID
    return {
        "task_id": task_id,
        "status": "queued"
    }

@router.get("/tender-summary/{task_id}", response_model=TenderSummaryStatusResponse)
async def get_tender_summary_status(
    task_id: str,
):
    """
    Check the status of a document summary generation task.
    
    When status is "completed", the result field will contain the summary details
    including paths to the generated summary document and reference metadata.
    """
    task = await get_task_status(task_id)
    
    if not task:
        raise HTTPException(
            status_code=status.HTTP_404_NOT_FOUND,
            detail=f"Task with ID {task_id} not found"
        )
    
    # Ensure task_id is in the response (in case get_task_status didn't add it)
    if "task_id" not in task:
        task["task_id"] = task_id
        
    return task<|MERGE_RESOLUTION|>--- conflicted
+++ resolved
@@ -28,12 +28,8 @@
         output_id=request.output_id,
         regenerate=request.regenerate,
         questions=request.questions,
-<<<<<<< HEAD
-        background_tasks=background_tasks
-=======
         background_tasks=background_tasks,
         tender_hash=request.tender_hash
->>>>>>> 361d89e0
     )
     
     # Return initial response with task ID
