from fastapi import APIRouter, Depends, HTTPException, status, Path, Body, Query, Request
from fastapi.responses import PlainTextResponse
from app.modules.tenders import schemas, services
from typing import Optional, List, Dict, Any
from app.modules.auth.services import get_current_user
from app.modules.auth.models import User
from sqlalchemy.orm import Session
from app.core.database import get_db
import logging
from app.modules.search import services as SearchService
from datetime import datetime, timezone

router = APIRouter(tags=["tenders"])

# Configure logging
logger = logging.getLogger(__name__)

@router.get("/ai_document_sas_token/{tender_id}", response_model=str)
async def get_ai_document_sas_token(
    tender_id: str = Path(..., description="The URI or hash identifier of the tender to retrieve")
):
    """
    Get a SAS token for a specific tender document.
    """
    try:
        logger.info(f"Getting SAS token for tender ID: {tender_id}")
        sas_token = await services.get_ai_document_sas_token(tender_id)
        logger.info(f"SAS token generated successfully")
        return sas_token
    except Exception as e:
        logger.error(f"Error generating SAS token for tender ID {tender_id}: {str(e)}")
        raise HTTPException(
            status_code=status.HTTP_500_INTERNAL_SERVER_ERROR,
            detail=f"Failed to generate SAS token: {str(e)}"
        )

@router.get("/ai_documents/{tender_id}")
async def get_ai_documents(
    tender_id: str = Path(..., description="The URI or hash identifier of the tender to retrieve"),
    db: Session = Depends(get_db)
):
    """
    Get the AI documents path and summary for a specific tender.
    This endpoint does not retrieve the AI document content, only the path and summary.
    For the AI document content, use the /ai-tender-documents/{tender_id} endpoint.
    """
    try:
        ai_documents = await services.get_ai_documents(tender_id, db)
        if ai_documents is not None: return ai_documents
        else:
            raise HTTPException(
                status_code=status.HTTP_404_NOT_FOUND,
                detail="Tender document not found"
            )
    except Exception as e:
        raise HTTPException(
            status_code=status.HTTP_500_INTERNAL_SERVER_ERROR,
            detail=f"Error retrieving tender documents: {str(e)}"
        )

<<<<<<< HEAD
=======
@router.get("/ai-document-content/{tender_id}", response_model=schemas.TenderDocumentContentResponse)
async def get_ai_document_and_chunks_content(
    tender_id: str = Path(..., description="The hash identifier of the tender"),
    db: Session = Depends(get_db)
):
    """
    Proxy endpoint to fetch AI document markdown and combined chunks JSON content from Azure.
    Returns both contents in a JSON payload.
    """
    try:
        content_data = await services.get_ai_document_content_from_azure(tender_id, db)
        if content_data:
            # Return the dictionary containing both ai_document and combined_chunks
            return content_data 
        else:
            # If service function returned None (not found or fetch failed), raise 404
            raise HTTPException(
                status_code=status.HTTP_404_NOT_FOUND,
                detail="AI document content or chunks not found or could not be retrieved."
            )
    except HTTPException as http_exc: # Re-raise specific HTTP exceptions
        raise http_exc
    except Exception as e:
        # Catch-all for unexpected errors from the service layer
        logger.error(f"Error proxying AI document content for {tender_id}: {e}", exc_info=True)
        raise HTTPException(
            status_code=status.HTTP_500_INTERNAL_SERVER_ERROR,
            detail=f"Failed to retrieve AI document content: {str(e)}"
        )

>>>>>>> 9544e44c
@router.get("/ai-tender-documents/{tender_id}", response_model=schemas.TenderDocumentResponse)
async def get_ai_tender_documents(
    tender_id: str = Path(..., description="The URI or hash identifier of the tender to retrieve"),
    db: Session = Depends(get_db)
):
    """
    Retrieve the AI document and combined chunks for a specific tender.

    Args:
        tender_id: The unique identifier hash for the tender

    Returns:
        The AI document content, summary, and combined chunks as JSON
    """
    try:
        return await services.get_ai_tender_documents(tender_id, db)
    except ValueError as e:
        raise HTTPException(
            status_code=status.HTTP_404_NOT_FOUND,
            detail=str(e)
        )
    except Exception as e:
        raise HTTPException(
            status_code=status.HTTP_500_INTERNAL_SERVER_ERROR,
            detail=f"Error retrieving AI tender documents: {str(e)}"
        )

@router.get("/documents/{tender_id}", response_model=schemas.TenderDocuments)
async def get_tender_documents(
    tender_id: str = Path(..., description="The URI or hash identifier of the tender to retrieve")
):
    """
    Get the documents for a specific tender.

    This endpoint retrieves the documents for a specific tender from the RDF graph database.
    The tender is identified by either its full URI or its hash identifier.
    """
    try:
        return await services.get_tender_documents(tender_id)
    except Exception as e:
        raise HTTPException(
            status_code=status.HTTP_500_INTERNAL_SERVER_ERROR,
            detail=f"Error retrieving tender documents: {str(e)}"
        )

@router.get("/") #, response_model=schemas.PaginatedTenderResponse
async def get_tenders(
    request: Request,
    offset: int = Query(0, ge=0, description="Number of items to skip"),
    limit: int = Query(10, ge=1, le=100, description="Number of items to return"),
    is_saved: bool = Query(False, description="Filter for saved tenders only"),
    match: Optional[str] = Query(None, description="Search query string"),
    sort_field: Optional[str] = Query(None, description="Field to sort by"),
    sort_direction: Optional[str] = Query(None, description="Sort direction (asc/desc)"),
    db: Session = Depends(get_db),
    current_user: User = Depends(get_current_user)
):
    """
    Get a list of tenders with optional search, filters, sorting, and offset/limit.
    
    This endpoint retrieves a list of tender previews from the search index,
    with offset/limit pagination, filtering, search, and sorting functionality.
    
    Query parameters:
    - **offset**: Number of items to skip (default: 0)
    - **limit**: Number of items per page (default: 10, max: 100)
    - **is_saved**: Filter for saved tenders only (default: False)
    - **match**: Search query string to match against tender content
    - **sort_field**: Field to sort by (e.g., 'submission_date')
    - **sort_direction**: Sort direction ('asc' or 'desc')

    Filters (provided in request body):
    - **filters**: Array of filter objects with name/value pairs

    Returns:
        PaginatedTenderResponse: List of tender previews with total count and offset/limit info
    """
    try:
        # Prepare parameters for search service
        search_params = {
            'match': match,
            'sort_field': sort_field,
            'sort_direction': sort_direction,
            'offset': offset,
            'limit': limit
        }
        # Remove None values to avoid sending empty params
        search_params = {k: v for k, v in search_params.items() if v is not None}

        # Check if there's a body with filters
        body_filters = None
        if request.method in ["GET", "POST"]:
            try:
                body = await request.json()
                if "filters" in body:
                    body_filters = body["filters"]
                    print(f"Received filters in body: {body_filters}")
            except Exception as e:
                print(f"No body or invalid body format: {str(e)}")
        
        # Fetch saved tender URIs if requested
        saved_tender_uris: Optional[List[str]] = None
        if is_saved:
            logger.info(f"Fetching saved tenders for user {current_user.id}")
            saved_tender_uris = services.get_user_saved_tenders_uris(db, str(current_user.id))
            logger.info(f"Found {len(saved_tender_uris)} saved tender URIs.")
            # If no saved tenders, return empty list immediately? Or let search handle it?
            # Let search handle it for consistency, it might return 0 results.
        
        # Call the search service with updated parameters
        # Assuming SearchService.do_search accepts offset, limit, and saved_tender_uris
        result = SearchService.do_search(
            index_name='tenders', 
            params=search_params, 
            body_filters=body_filters,
            saved_tender_uris=saved_tender_uris # Pass the list of saved URIs
        )
        
        # Format the results (same as before)
        items = [
            {
                "tender_hash": tender["id"],
                "tender_id": tender["exp"],
                "title": tender["title"],
                "description": tender["description"],
                "submission_date": datetime.fromtimestamp(tender["submission_date"], timezone.utc).isoformat() if tender["submission_date"] not in ("", None) else None,
                "updated": datetime.fromtimestamp(tender["updated"], timezone.utc).isoformat() if tender["updated"] not in ("", None) else None,
                "n_lots": tender["lotes"],
                "pub_org_name": tender["contracting_body"],
                "budget": {
                    "amount": tender["budget_amount"],
                    "currency": "EUR"
                },
                "location": tender["location"],
                "contract_type": tender["contract_type"],
                "cpv_categories": tender["cps"]
            }
            for tender in result.get('items', []) # Use .get for safety
        ]
        
        # Reconstruct the response, assuming SearchService returns total, offset, limit
        # Adapt this based on the actual return value of SearchService.do_search
        response_data = {
            "items": items,
            "total": result.get("total", 0),
            "offset": result.get("offset", offset),
            "limit": result.get("limit", limit),
            # Calculate has_next based on offset, limit, and total
            "has_next": (result.get("offset", offset) + len(items)) < result.get("total", 0),
            "has_prev": result.get("offset", offset) > 0 # has_prev is based on offset
            # Keep debug info if available
        }
        if 'debug' in result:
             response_data['debug'] = result['debug']

        return response_data

    except Exception as e:
        logger.error(f"Error retrieving tenders: {str(e)}", exc_info=True)
        raise HTTPException(
            status_code=status.HTTP_500_INTERNAL_SERVER_ERROR,
            detail=f"Error retrieving tenders: {str(e)}"
        )

@router.post("/") 
async def post_tenders(
    request: Request,
    offset: int = Query(0, ge=0, description="Number of items to skip"),
    limit: int = Query(10, ge=1, le=100, description="Number of items to return"),
    is_saved: bool = Query(False, description="Filter for saved tenders only"),
    match: Optional[str] = Query(None, description="Search query string"),
    sort_field: Optional[str] = Query(None, description="Field to sort by"),
    sort_direction: Optional[str] = Query(None, description="Sort direction (asc/desc)"),
    db: Session = Depends(get_db),
    current_user: User = Depends(get_current_user)
):
    """
    Get a list of tenders with filters in request body and offset/limit.
    
    This endpoint provides the same functionality as GET /tenders but 
    allows filters to be provided in the request body.

    Query parameters:
    - **offset**: Number of items to skip (default: 0)
    - **limit**: Number of items per page (default: 10, max: 100)
    - **is_saved**: Filter for saved tenders only (default: False)
    - **match**: Search query string to match against tender content
    - **sort_field**: Field to sort by
    - **sort_direction**: Sort direction ('asc' or 'desc')

    Request body:
    - **filters**: Array of filter objects with name/value pairs

    Returns:
        PaginatedTenderResponse: List of tender previews
    """
    # Reuse the GET endpoint logic by calling it directly
    return await get_tenders(
        request=request, 
        offset=offset, 
        limit=limit, 
        is_saved=is_saved,
        match=match,
        sort_field=sort_field,
        sort_direction=sort_direction,
        db=db, 
        current_user=current_user
    )

@router.get("/detail/{tender_id}", response_model=schemas.TenderResponse)
async def get_tender_detail(
    tender_id: str = Path(..., description="The URI or hash identifier of the tender to retrieve")
):
    """
    Get detailed information about a specific tender.

    This endpoint retrieves full details of a tender procedure from the RDF graph database.
    The tender is identified by either its full URI or its hash identifier.

    - **tender_id**: A string representing either the full URI of the tender or its hash identifier

    Returns:
        TenderResponse: The complete tender details
    """
    # Direct print for debugging router execution
    print(f"ROUTER DIAGNOSTIC: Starting get_tender_detail for ID: {tender_id}")

    try:
        tender = await services.get_tender_detail(tender_id)
        return schemas.TenderResponse(
            data=tender,
            meta={
                "source": "Neptune RDF Graph"
            }
        )
    except ValueError as e:
        # Return a 404 with a clearer error message
        raise HTTPException(
            status_code=status.HTTP_404_NOT_FOUND,
            detail=f"Tender not found: {str(e)}"
        )
    except Exception as e:
        raise HTTPException(
            status_code=status.HTTP_500_INTERNAL_SERVER_ERROR,
            detail=f"Error retrieving tender: {str(e)}"
        )

@router.post("/save", response_model=schemas.UserTender)
async def save_tender(
    tender_data: schemas.SaveTenderRequest,
    db: Session = Depends(get_db),
    current_user: User = Depends(get_current_user)
):
    """Save a tender for the current user"""
    try:
        # Create a UserTenderCreate object with the current user's ID
        user_tender_data = schemas.UserTenderCreate(
            user_id=str(current_user.id),
            tender_uri=tender_data.tender_uri,
            situation=tender_data.situation
        )

        user_tender = services.save_tender_for_user(
            db=db,
            tender_data=user_tender_data
        )
        return user_tender
    except ValueError as e:
        raise HTTPException(status_code=400, detail=str(e))
    except Exception as e:
        raise HTTPException(status_code=500, detail=f"Error saving tender: {str(e)}")

@router.delete("/unsave", status_code=204, response_model=None)
async def unsave_tender(
    request_data: schemas.UnsaveTenderRequest,
    db: Session = Depends(get_db),
    current_user: User = Depends(get_current_user)
):
    """Remove a saved tender for the current user"""
    try:
        logger.debug(f"Attempting to unsave tender: {request_data.tender_uri} for user: {current_user.id}")

        result = services.unsave_tender_for_user(
            db=db,
            user_id=str(current_user.id),
            tender_uri=request_data.tender_uri
        )

        logger.debug(f"Unsave result: {result}")

        if not result:
            raise HTTPException(
                status_code=status.HTTP_404_NOT_FOUND,
                detail="Tender not found in saved list"
            )

        # For a 204 No Content response, return None
        return None

    except ValueError as e:
        logger.error(f"Value error in unsave_tender: {str(e)}")
        raise HTTPException(
            status_code=status.HTTP_400_BAD_REQUEST,
            detail=str(e)
        )
    except Exception as e:
        logger.error(f"Unexpected error in unsave_tender: {str(e)}")
        # Log full stack trace for debugging
        import traceback
        logger.error(traceback.format_exc())
        raise HTTPException(
            status_code=status.HTTP_500_INTERNAL_SERVER_ERROR,
            detail=f"Error unsaving tender: {str(e)}"
        )

@router.get("/saved", response_model=List[schemas.UserTender])
async def get_saved_tenders(
    current_user: User = Depends(get_current_user),
    db: Session = Depends(get_db)
):
    """Get all tenders saved by the current user"""
    try:
        user_tenders = services.get_user_saved_tenders(db, str(current_user.id))
        return user_tenders
    except Exception as e:
        raise HTTPException(status_code=500, detail=f"Error retrieving saved tenders: {str(e)}")

@router.post("/summary", response_model=schemas.TenderSummary)
async def create_or_update_summary(
    summary_data: schemas.TenderSummaryCreate,
    current_user: User = Depends(get_current_user)
):
    """Create or update a summary for a tender (requires admin privileges)"""
    # Check if user has admin privileges (adjust based on your role system)
    from app.modules.auth.models import UserRole
    if current_user.role != UserRole.ACCOUNT_MANAGER:
        raise HTTPException(
            status_code=status.HTTP_403_FORBIDDEN,
            detail="Not enough permissions to create or update summaries"
        )

    try:
        summary = await services.create_or_update_tender_summary(
            tender_uri=summary_data.tender_uri,
            summary=summary_data.summary
        )
        return summary
    except ValueError as e:
        raise HTTPException(status_code=400, detail=str(e))
    except Exception as e:
        raise HTTPException(status_code=500, detail=f"Error creating or updating summary: {str(e)}")

@router.get("/preview/{tender_id}", response_model=schemas.TenderPreview)
async def get_tender_preview(
    tender_id: str = Path(..., description="The URI or hash identifier of the tender to retrieve")
):
    """
    Get a preview of a specific tender.

    This endpoint retrieves a preview of a tender with basic information like title,
    description, budget, organization, etc. The tender is identified by either its
    full URI or its hash identifier.

    - **tender_id**: A string representing either the full URI of the tender or its hash identifier

    Returns:
        TenderPreview: The tender preview
    """
    try:
        return await services.get_tender_preview(tender_id)
    except ValueError as e:
        raise HTTPException(
            status_code=status.HTTP_404_NOT_FOUND,
            detail=f"Tender not found: {str(e)}"
        )
    except Exception as e:
        raise HTTPException(
            status_code=status.HTTP_500_INTERNAL_SERVER_ERROR,
            detail=f"Error retrieving tender preview: {str(e)}"
        )

@router.get("/summary/{tender_id}", response_model=schemas.TenderSummary)
def get_tender_summary(
    tender_id: str = Path(..., description="The URI or hash identifier of the tender to retrieve the summary for"),
    db: Session = Depends(get_db)
):
    """
    Get the summary for a specific tender.

    This endpoint retrieves the summary of a tender from the database.
    The tender is identified by either its full URI or its hash identifier.

    - **tender_id**: A string representing either the full URI of the tender or its hash identifier

    Returns:
        TenderSummary: The tender summary
    """
    try:
        summary = services.get_tender_summary(tender_id, db)
        return summary
    except ValueError as e:
        raise HTTPException(
            status_code=status.HTTP_404_NOT_FOUND,
            detail=f"Tender summary not found: {str(e)}"
        )
    except Exception as e:
        raise HTTPException(
            status_code=status.HTTP_500_INTERNAL_SERVER_ERROR,
            detail=f"Error retrieving tender summary: {str(e)}"
        )<|MERGE_RESOLUTION|>--- conflicted
+++ resolved
@@ -58,8 +58,6 @@
             detail=f"Error retrieving tender documents: {str(e)}"
         )
 
-<<<<<<< HEAD
-=======
 @router.get("/ai-document-content/{tender_id}", response_model=schemas.TenderDocumentContentResponse)
 async def get_ai_document_and_chunks_content(
     tender_id: str = Path(..., description="The hash identifier of the tender"),
@@ -90,7 +88,6 @@
             detail=f"Failed to retrieve AI document content: {str(e)}"
         )
 
->>>>>>> 9544e44c
 @router.get("/ai-tender-documents/{tender_id}", response_model=schemas.TenderDocumentResponse)
 async def get_ai_tender_documents(
     tender_id: str = Path(..., description="The URI or hash identifier of the tender to retrieve"),
