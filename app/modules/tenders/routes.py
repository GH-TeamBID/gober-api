--- conflicted
+++ resolved
@@ -115,29 +115,18 @@
     current_user: User = Depends(get_current_user)
 ):
     """
-<<<<<<< HEAD
     Get a list of tenders with optional search, filters, sorting, and offset/limit.
     
     This endpoint retrieves a list of tender previews from the search index,
     with offset/limit pagination, filtering, search, and sorting functionality.
     
-=======
-    Get a paginated list of tenders with optional search and filters.
-
-    This endpoint retrieves a list of tender previews from the search index,
-    with pagination, filtering and search functionality.
-
->>>>>>> de9cee06
     Query parameters:
     - **offset**: Number of items to skip (default: 0)
     - **limit**: Number of items per page (default: 10, max: 100)
     - **is_saved**: Filter for saved tenders only (default: False)
     - **match**: Search query string to match against tender content
-<<<<<<< HEAD
     - **sort_field**: Field to sort by (e.g., 'submission_date')
     - **sort_direction**: Sort direction ('asc' or 'desc')
-=======
->>>>>>> de9cee06
 
     Filters (provided in request body):
     - **filters**: Array of filter objects with name/value pairs
@@ -146,7 +135,6 @@
         PaginatedTenderResponse: List of tender previews with total count and offset/limit info
     """
     try:
-<<<<<<< HEAD
         # Prepare parameters for search service
         search_params = {
             'match': match,
@@ -157,10 +145,6 @@
         }
         # Remove None values to avoid sending empty params
         search_params = {k: v for k, v in search_params.items() if v is not None}
-=======
-        # Extract URL parameters
-        params = dict(request.query_params)
->>>>>>> de9cee06
 
         # Check if there's a body with filters
         body_filters = None
@@ -172,7 +156,6 @@
                     print(f"Received filters in body: {body_filters}")
             except Exception as e:
                 print(f"No body or invalid body format: {str(e)}")
-<<<<<<< HEAD
         
         # Fetch saved tender URIs if requested
         saved_tender_uris: Optional[List[str]] = None
@@ -193,12 +176,6 @@
         )
         
         # Format the results (same as before)
-=======
-
-        # Convert the params to proper format for MeiliSearch
-        result = SearchService.do_search('tenders', params, body_filters)
-
->>>>>>> de9cee06
         items = [
             {
                 "tender_hash": tender["id"],
@@ -244,7 +221,6 @@
             detail=f"Error retrieving tenders: {str(e)}"
         )
 
-<<<<<<< HEAD
 @router.post("/") 
 async def post_tenders(
     request: Request,
@@ -261,14 +237,6 @@
     Get a list of tenders with filters in request body and offset/limit.
     
     This endpoint provides the same functionality as GET /tenders but 
-=======
-@router.post("/")
-async def post_tenders(request: Request):
-    """
-    Get a paginated list of tenders with filters in request body.
-
-    This endpoint provides the same functionality as GET /tenders but
->>>>>>> de9cee06
     allows filters to be provided in the request body.
 
     Query parameters:
@@ -276,11 +244,8 @@
     - **limit**: Number of items per page (default: 10, max: 100)
     - **is_saved**: Filter for saved tenders only (default: False)
     - **match**: Search query string to match against tender content
-<<<<<<< HEAD
     - **sort_field**: Field to sort by
     - **sort_direction**: Sort direction ('asc' or 'desc')
-=======
->>>>>>> de9cee06
 
     Request body:
     - **filters**: Array of filter objects with name/value pairs
