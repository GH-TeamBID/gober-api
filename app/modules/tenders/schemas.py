--- conflicted
+++ resolved
@@ -271,12 +271,9 @@
     tender_hash: str
     summary: Optional[str] = None
     ai_document: str
-<<<<<<< HEAD
-=======
     combined_chunks: str
 
 class TenderDocumentContentResponse(BaseModel):
     """Response model for the ai-document-content/{tender_id} endpoint that returns both document and chunks"""
     ai_document: str
->>>>>>> 9544e44c
     combined_chunks: str