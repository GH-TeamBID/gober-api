--- conflicted
+++ resolved
@@ -12,10 +12,7 @@
 from sqlalchemy.orm import Session
 from app.core.database import engine
 from app.core.utils.azure_blob_client import AzureBlobStorageClient
-from app.modules.tenders.queries_tender_detail import (query_core_template, query_identifier, query_contracting_entity, query_monetary_values,
-                                                        query_contractual_terms_and_location, query_cpvs, query_submission_terms,
-                                                        query_legal_documents, query_technical_documents, query_additional_documents,
-                                                        query_lots)
+from app.modules.tenders.queries_tender_detail import query_core_template, query_identifier, query_contracting_entity, query_monetary_values, query_contractual_terms_and_location, query_cpvs, query_submission_terms, query_legal_documents, query_technical_documents, query_additional_documents, query_lots
 from app.modules.tenders.tender_helpers import parse_tender_detail
 import aiohttp
 import asyncio
@@ -1305,35 +1302,6 @@
     # Initialize Azure client
     azure_client = AzureBlobStorageClient()
 
-<<<<<<< HEAD
-    try:
-        # Fetch the AI document
-        ai_doc_path = f"{azure_folder}ai_document.md"
-        ai_doc_content = azure_client.download_document(ai_doc_path)
-
-        # Fetch the combined chunks
-        chunks_path = f"{azure_folder}combined_chunks.json"
-        chunks_content = azure_client.download_document(chunks_path)
-
-        # Convert bytes to strings if needed
-        if isinstance(ai_doc_content, bytes):
-            ai_doc_content = ai_doc_content.decode('utf-8')
-
-        if isinstance(chunks_content, bytes):
-            chunks_content = chunks_content.decode('utf-8')
-
-        # Return the document content, summary, and chunks
-        return schemas.TenderDocumentResponse(
-            tender_hash=tender_id,
-            summary=tender_document.summary,
-            ai_document=ai_doc_content,
-            combined_chunks=chunks_content
-        )
-
-    except Exception as e:
-        logger.error(f"Error retrieving AI tender documents: {str(e)}")
-        raise ValueError(f"Error retrieving AI tender documents: {str(e)}")
-=======
     try:
         # Fetch the AI document
         ai_doc_path = f"{azure_folder}ai_document.md"
@@ -1430,7 +1398,4 @@
     except Exception as e:
         # Log unexpected errors during the process
         logger.error(f"Unexpected error getting AI document content for tender {tender_id}: {e}", exc_info=True)
-        raise # Re-raise for the route to handle as 500
-
-# --- End: Added functions for proxy ---
->>>>>>> 9544e44c
+        raise # Re-raise for the route to handle as 500