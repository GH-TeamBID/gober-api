from pydantic_settings import BaseSettings
from pydantic import Field, ConfigDict, field_validator
import os
from functools import lru_cache
from typing import List
import secrets


class Settings(BaseSettings):
    # App settings
    APP_NAME: str = "Gober API"
    API_PREFIX: str = "/api"
    DEBUG: bool = os.getenv("DEBUG", "False").lower() == "true"
    VERSION: str = "0.1.0"

    # Database settings - Azure SQL
    DB_SERVER: str = os.getenv("DB_SERVER", "localhost")
    DB_NAME: str = os.getenv("DB_NAME", "gober_db")
    DB_USER: str = os.getenv("DB_USER", "db_user")
    DB_PASSWORD: str = os.getenv("DB_PASSWORD", "db_password")

    # Database settings - Amazon Neptune
    NEPTUNE_ENDPOINT: str = os.getenv("NEPTUNE_ENDPOINT", "localhost")
    NEPTUNE_PORT: int = int(os.getenv("NEPTUNE_PORT", "8182"))

    # MeiliSearch settings
    MEILISEARCH_HOST: str = os.getenv("MEILISEARCH_HOST", "http://localhost:7700")
    MEILISEARCH_API_KEY: str = os.getenv("MEILISEARCH_API_KEY", "")

    # Security settings
    SECRET_KEY: str = os.getenv("SECRET_KEY", secrets.token_hex(32))
    ACCESS_TOKEN_EXPIRE_MINUTES: int = int(os.getenv("JWT_EXPIRE_MINUTES", "1440"))  # 24 hours
    REFRESH_TOKEN_EXPIRE_MINUTES: int = int(os.getenv("REFRESH_TOKEN_EXPIRE_MINUTES", "10080"))  # 1 Week
    ALGORITHM: str = "HS256"

    # Admin user settings
    ADMIN_EMAIL: str = os.getenv("ADMIN_EMAIL", "admin@example.com")
    ADMIN_PASSWORD: str = os.getenv("ADMIN_PASSWORD", "admin123")

    # CORS settings
    CORS_ORIGINS: List[str] = os.getenv("CORS_ORIGINS", "*").split(",")

    # Logging settings
    LOG_LEVEL: str = os.getenv("LOG_LEVEL", "DEBUG")

    # AI settings
    GEMINI_API_ENDPOINT: str = Field(default="your-gemini-api-endpoint", env="GEMINI_API_ENDPOINT")
<<<<<<< HEAD
    GOOGLE_AI_API_KEY: str = Field(default="your-gemini-api-key", env="GOOGLE_AI_API_KEY")
    
=======
    GEMINI_API_KEY: str = Field(default="your-gemini-api-key", env="GEMINI_API_KEY")

>>>>>>> 9544e44c
    # Neptune settings
    AWS_REGION: str = os.getenv("AWS_REGION", "us-east-1")
    NEPTUNE_IAM_ROLE_ARN: str = os.getenv("NEPTUNE_IAM_ROLE_ARN", "arn:aws:iam::123456789012:role/NeptuneRole")

    # AI services API keys
    MARKER_API_KEY: str = os.getenv("MARKER_API_KEY", "")
    GOOGLE_AI_API_KEY: str = os.getenv("GOOGLE_AI_API_KEY", "")

    # Environment name
    ENVIRONMENT: str = os.getenv("ENVIRONMENT", "development")

    BLOB_CONTAINER_NAME: str = os.getenv("BLOB_CONTAINER_NAME")
    BLOB_CONNECTION_STRING: str = os.getenv("BLOB_CONNECTION_STRING", "")

    model_config = ConfigDict(
        # This will look for environment-specific files first, then fall back to the default
        env_file = (".env.{environment}", ".env"),
        case_sensitive = True
    )

    @field_validator('ENVIRONMENT', mode='before')
    def set_environment(cls, v):
        """Get environment from ENV variable or use default"""
        return os.getenv('ENVIRONMENT', v)

    def __init__(self, **kwargs):
        # Replace {environment} placeholder with actual environment name
        if isinstance(self.model_config['env_file'], tuple):
            env_files = []
            for file in self.model_config['env_file']:
                if '{environment}' in file:
                    env = os.getenv('ENVIRONMENT', 'development')
                    file = file.format(environment=env)
                env_files.append(file)
            self.model_config['env_file'] = tuple(env_files)

        super().__init__(**kwargs)


@lru_cache()
def get_settings() -> Settings:
    """
    Returns cached settings instance to avoid loading .env file on each request
    """
    return Settings()


settings = get_settings()<|MERGE_RESOLUTION|>--- conflicted
+++ resolved
@@ -13,19 +13,23 @@
     DEBUG: bool = os.getenv("DEBUG", "False").lower() == "true"
     VERSION: str = "0.1.0"
 
+
     # Database settings - Azure SQL
     DB_SERVER: str = os.getenv("DB_SERVER", "localhost")
     DB_NAME: str = os.getenv("DB_NAME", "gober_db")
     DB_USER: str = os.getenv("DB_USER", "db_user")
     DB_PASSWORD: str = os.getenv("DB_PASSWORD", "db_password")
 
+
     # Database settings - Amazon Neptune
     NEPTUNE_ENDPOINT: str = os.getenv("NEPTUNE_ENDPOINT", "localhost")
     NEPTUNE_PORT: int = int(os.getenv("NEPTUNE_PORT", "8182"))
 
+
     # MeiliSearch settings
     MEILISEARCH_HOST: str = os.getenv("MEILISEARCH_HOST", "http://localhost:7700")
     MEILISEARCH_API_KEY: str = os.getenv("MEILISEARCH_API_KEY", "")
+
 
     # Security settings
     SECRET_KEY: str = os.getenv("SECRET_KEY", secrets.token_hex(32))
@@ -33,28 +37,28 @@
     REFRESH_TOKEN_EXPIRE_MINUTES: int = int(os.getenv("REFRESH_TOKEN_EXPIRE_MINUTES", "10080"))  # 1 Week
     ALGORITHM: str = "HS256"
 
+
     # Admin user settings
     ADMIN_EMAIL: str = os.getenv("ADMIN_EMAIL", "admin@example.com")
     ADMIN_PASSWORD: str = os.getenv("ADMIN_PASSWORD", "admin123")
 
+
     # CORS settings
     CORS_ORIGINS: List[str] = os.getenv("CORS_ORIGINS", "*").split(",")
+
 
     # Logging settings
     LOG_LEVEL: str = os.getenv("LOG_LEVEL", "DEBUG")
 
+
     # AI settings
     GEMINI_API_ENDPOINT: str = Field(default="your-gemini-api-endpoint", env="GEMINI_API_ENDPOINT")
-<<<<<<< HEAD
     GOOGLE_AI_API_KEY: str = Field(default="your-gemini-api-key", env="GOOGLE_AI_API_KEY")
     
-=======
-    GEMINI_API_KEY: str = Field(default="your-gemini-api-key", env="GEMINI_API_KEY")
-
->>>>>>> 9544e44c
     # Neptune settings
     AWS_REGION: str = os.getenv("AWS_REGION", "us-east-1")
     NEPTUNE_IAM_ROLE_ARN: str = os.getenv("NEPTUNE_IAM_ROLE_ARN", "arn:aws:iam::123456789012:role/NeptuneRole")
+
 
     # AI services API keys
     MARKER_API_KEY: str = os.getenv("MARKER_API_KEY", "")
@@ -66,16 +70,19 @@
     BLOB_CONTAINER_NAME: str = os.getenv("BLOB_CONTAINER_NAME")
     BLOB_CONNECTION_STRING: str = os.getenv("BLOB_CONNECTION_STRING", "")
 
+
     model_config = ConfigDict(
         # This will look for environment-specific files first, then fall back to the default
         env_file = (".env.{environment}", ".env"),
         case_sensitive = True
     )
 
+
     @field_validator('ENVIRONMENT', mode='before')
     def set_environment(cls, v):
         """Get environment from ENV variable or use default"""
         return os.getenv('ENVIRONMENT', v)
+
 
     def __init__(self, **kwargs):
         # Replace {environment} placeholder with actual environment name
@@ -87,6 +94,7 @@
                     file = file.format(environment=env)
                 env_files.append(file)
             self.model_config['env_file'] = tuple(env_files)
+
 
         super().__init__(**kwargs)
 
